--- conflicted
+++ resolved
@@ -88,12 +88,8 @@
 MAX_MESSAGE_HISTORY_DAYS=3
 ```
 
-<<<<<<< HEAD
-`MAX_MESSAGE_HISTORY_DAYS` controls how many days of messages are
-considered when using `/read_unread`. The default is `3` days.
-=======
+
 `MAX_MESSAGE_HISTORY_DAYS` controls how many days of messages the bot looks back when running the `/read_unread` command.
->>>>>>> e3e13433
 
 ### Required API Keys
 
