# WhatsApp Task Detection Bot

An intelligent WhatsApp bot that automatically detects actionable tasks and events from chat messages using AI, with a web dashboard for task management.

## Features

- 🤖 **Automatic Task Detection**: Uses OpenAI GPT-4 to identify tasks, events, and payment requests
- 📱 **WhatsApp Integration**: Works with WhatsApp Web via whatsapp-web.js
- 🎯 **Smart Filtering**: Pre-filters messages using keyword indicators to optimize AI usage
- 📊 **Web Dashboard**: Mobile-friendly dashboard with temporal security tokens
- 🗄️ **Database Storage**: PostgreSQL database for persistent task and chat management
- 🔍 **Chat Management**: Monitor specific chats and groups for task detection
- 💬 **Command Interface**: Dedicated command chat for bot interaction
- ⚡ **Health Monitoring**: Built-in health checks and connection stability monitoring

## Quick Start

### Prerequisites

- Node.js 16+ 
- PostgreSQL 12+
- WhatsApp account for bot connection

### Installation

1. **Clone and install dependencies:**
```bash
git clone <repository-url>
cd whatsapp-bot-claude
npm install
```

2. **Set up PostgreSQL database:**
```bash
# Create database and user
psql -U postgres -c "CREATE DATABASE whatsapp_bot;"
psql -U postgres -c "CREATE USER whatsapp_bot WITH PASSWORD 'your_password_here';"
psql -U postgres -c "GRANT ALL PRIVILEGES ON DATABASE whatsapp_bot TO whatsapp_bot;"

# Initialize schema
PGPASSWORD=your_password_here psql -U whatsapp_bot -h localhost -d whatsapp_bot -f schema.sql
```

3. **Configure environment:**
```bash
cp .env.example .env
# Edit .env with your credentials (see Configuration section below)
```

4. **Start the services:**
```bash
# Terminal 1: Start the bot
npm start

# Terminal 2: Start the dashboard (in another terminal)
npm run dashboard
```

5. **Initial setup:**
   - Scan the QR code with your WhatsApp mobile app
   - Create a "Bot Commands" chat/group for bot interaction
   - Use `/help` command to see available commands

## Configuration

### Environment Variables (.env)

```bash
# OpenAI Configuration
OPENAI_API_KEY=your_openai_api_key_here

# WhatsApp Configuration
MONITORED_CHATS=Work Team,Family Chat,Project Group
BOT_COMMAND_CHAT=Bot Commands
MAX_MESSAGE_HISTORY_DAYS=3

# PostgreSQL Database Configuration
DB_HOST=localhost
DB_PORT=5432
DB_NAME=whatsapp_bot
DB_USER=whatsapp_bot
DB_PASSWORD=your_postgres_password_here

# Dashboard Configuration
DASHBOARD_PORT=3000
<<<<<<< HEAD
# Message Retrieval
MESSAGE_FETCH_LIMIT=50
```

`MESSAGE_FETCH_LIMIT` sets how many messages to request at a time when scanning chats for unread history. Increase it to search further back.
=======

# Message History
MAX_MESSAGE_HISTORY_DAYS=3
```


`MAX_MESSAGE_HISTORY_DAYS` controls how many days of messages the bot looks back when running the `/read_unread` command.
>>>>>>> 5fee9d90

### Required API Keys

1. **OpenAI API Key**: Get from [OpenAI Platform](https://platform.openai.com/)
   - Requires GPT-4 access for optimal task detection
   - Set billing limits to control costs

2. **WhatsApp Setup**: 
   - Uses WhatsApp Web - no API key needed
   - Requires phone to scan QR code for initial connection

## Usage

### Bot Commands

Use these commands in your designated "Bot Commands" chat:

**Task Management:**
- `/tasks` - Show all detected tasks
- `/pending` - Show pending tasks only  
- `/completed` - Show completed tasks
- `/stats` - Global task statistics

**Chat Management:**
- `/chats` - Show recent active chats (last 7 days)
- `/allchats` - Show all discovered chats
- `/monitored` - Show currently monitored chats
- `/monitor <number>` - Start monitoring a chat
- `/unmonitor <number>` - Stop monitoring a chat
- `/refresh` - Refresh chat discovery

**Message History:**
- `/read_unread [days]` - List unread messages from the last N days (default history window)
- `/mark_read` - Mark all messages as read and update the timestamp
- `/status` - Show bot login info and monitoring status

**Dashboard & Help:**
- `/dashboard` - Get secure mobile dashboard link
- `/help` - Show all available commands

### Task Detection

The bot automatically analyzes messages in monitored chats for:

**Events**: Meetings, appointments, celebrations with date/time
- "Tomorrow at 3pm we have a team meeting"
- "Birthday party on Sunday"
- "Dentist appointment next Monday 10:30"

**Payments**: Money transfers, bills, payments
- "Pay 150₪ for the dinner"
- "Transfer $50 to John for groceries"
- "Registration fee: 200 shekels"

**Supported Languages**: Hebrew and English with smart date/time parsing

### Web Dashboard

Access via `/dashboard` command for:
- View all tasks in mobile-friendly interface
- Mark tasks as completed
- Delete tasks
- Real-time updates
- Secure 5-minute access tokens

## Architecture

```
WhatsApp Web ←→ Bot (index.js) ←→ PostgreSQL Database
                    ↓
                Dashboard Server (dashboard.js) ←→ Web UI
```

### Key Components

- **index.js**: Main bot logic, WhatsApp integration, task detection
- **dashboard.js**: Web server for task management dashboard  
- **schema.sql**: Database schema for tasks, chats, and processed messages
- **public/**: Web dashboard HTML files

### Database Schema

- **tasks**: Detected tasks with metadata (event_time, amount, links, etc.)
- **processed_messages**: Message deduplication and analytics
- **chat_configs**: Chat monitoring configuration and discovery

## Troubleshooting

### Common Issues

**QR Code Problems:**
- Delete `.wwebjs_auth` folder and restart for fresh QR
- Ensure phone has stable internet connection
- Use `/refresh` to rediscover chats after connection

**Database Connection:**
- Verify PostgreSQL is running: `brew services list | grep postgresql`
- Check credentials in `.env` file
- Test connection: `psql -U whatsapp_bot -h localhost -d whatsapp_bot`

**Task Detection Issues:**
- Check OpenAI API key and billing limits
- Verify monitored chats are correctly configured
- Use `/stats` to see detection statistics

**Dashboard Access:**
- Ensure dashboard server is running on port 3000
- Check if `/dashboard` command returns valid URL
- Verify local network connectivity

### Health Monitoring

The bot includes built-in health monitoring every 5 minutes:
- WhatsApp connection status
- Database connectivity
- Memory usage alerts
- Message activity tracking

### Logs and Debugging

Monitor bot logs for:
- Connection status updates
- Task detection results
- Error messages and stack traces
- Health check reports

## Security Considerations

- Dashboard uses temporal tokens (5-minute expiry)
- Database credentials should be unique and secure
- OpenAI API key should be kept confidential
- WhatsApp session files contain authentication data

## Performance

- Pre-filtering reduces OpenAI API calls by ~80%
- Database indexing optimizes query performance
- Message deduplication prevents reprocessing
- Rate limiting protects against API limits

## Development

### Adding New Task Types

1. Update `hasTaskIndicators()` function with new keywords
2. Modify `TASK_DETECTION_PROMPT` for new task types
3. Update database schema if new fields needed
4. Add UI support in dashboard

### Extending Commands

1. Add new command case in `handleCommand()` function
2. Implement command logic
3. Update `/help` command documentation
4. Test in dedicated command chat

## License

ISC License - see package.json for details

## Support

For issues and feature requests, please check:
1. This README for common solutions
2. Bot logs for error messages  
3. Health check output for system status
4. Database connectivity and schema

If the above steps do not resolve your problem or you have a feature request, please open an issue on GitHub with relevant logs and a clear description.<|MERGE_RESOLUTION|>--- conflicted
+++ resolved
@@ -83,21 +83,15 @@
 
 # Dashboard Configuration
 DASHBOARD_PORT=3000
-<<<<<<< HEAD
+
 # Message Retrieval
 MESSAGE_FETCH_LIMIT=50
-```
-
 `MESSAGE_FETCH_LIMIT` sets how many messages to request at a time when scanning chats for unread history. Increase it to search further back.
-=======
 
 # Message History
 MAX_MESSAGE_HISTORY_DAYS=3
-```
-
-
 `MAX_MESSAGE_HISTORY_DAYS` controls how many days of messages the bot looks back when running the `/read_unread` command.
->>>>>>> 5fee9d90
+
 
 ### Required API Keys
 
