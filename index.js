require('dotenv').config();
const { Client, LocalAuth } = require('whatsapp-web.js');
const qrcode = require('qrcode-terminal');
const OpenAI = require('openai');
const fs = require('fs').promises;
const { Pool } = require('pg');
const fetch = (...args) => import('node-fetch').then(({default: fetch}) => fetch(...args));
const readline = require('readline');

const openai = new OpenAI({ apiKey: process.env.OPENAI_API_KEY });
let MONITORED_CHATS = process.env.MONITORED_CHATS?.split(',') || ['Test Group'];
const BOT_COMMAND_CHAT = process.env.BOT_COMMAND_CHAT || 'Bot Commands';
const MAX_MESSAGE_HISTORY_DAYS = parseInt(process.env.MAX_MESSAGE_HISTORY_DAYS) || 3;
<<<<<<< HEAD
const MESSAGE_FETCH_LIMIT = parseInt(process.env.MESSAGE_FETCH_LIMIT) || 50;

// Store discovered chats for management
let discoveredChats = new Map();

=======
>>>>>>> 5fee9d90
// PostgreSQL connection
const pool = new Pool({
    user: process.env.DB_USER || 'whatsapp_bot',
    host: process.env.DB_HOST || 'localhost',
    database: process.env.DB_NAME || 'whatsapp_bot',
    password: process.env.DB_PASSWORD || '',
    port: process.env.DB_PORT || 5432,
});

// Health monitoring variables
let lastMessageTime = Date.now();
let isWhatsAppConnected = false;
let healthCheckInterval;
let connectionTimeout;
let reconnectAttempts = 0;
const MAX_RECONNECT_ATTEMPTS = 3;

// Initialize database
async function initDatabase() {
    try {
        const schema = await fs.readFile('schema.sql', 'utf8');
        await pool.query(schema);
        console.log('✅ Database initialized successfully');
    } catch (error) {
        console.error('❌ Database initialization error:', error.message);
        process.exit(1);
    }
}

// Health check functions
async function checkDatabaseHealth() {
    try {
        await pool.query('SELECT 1');
        return true;
    } catch (error) {
        console.error('❌ Database health check failed:', error.message);
        return false;
    }
}

async function performHealthCheck() {
    const now = new Date();
    const uptimeMs = process.uptime() * 1000;
    const uptimeHours = Math.floor(uptimeMs / (1000 * 60 * 60));
    const uptimeMinutes = Math.floor((uptimeMs % (1000 * 60 * 60)) / (1000 * 60));
    
    // Check database
    const dbHealthy = await checkDatabaseHealth();
    
    // Check last message time
    const timeSinceLastMessage = Date.now() - lastMessageTime;
    const minutesSinceLastMessage = Math.floor(timeSinceLastMessage / (1000 * 60));
    
    // Get memory usage
    const memUsage = process.memoryUsage();
    const memUsageMB = Math.round(memUsage.rss / 1024 / 1024);
    
    console.log(`
╔════════════════════════════════════════════════════════
║ 💚 HEALTH CHECK - ${now.toLocaleString()}
╠════════════════════════════════════════════════════════
║ ⏱️  Uptime: ${uptimeHours}h ${uptimeMinutes}m
║ 📱 WhatsApp: ${isWhatsAppConnected ? '✅ Connected' : '❌ Disconnected'}
║ 🗄️  Database: ${dbHealthy ? '✅ Healthy' : '❌ Unhealthy'}
║ 📨 Last Message: ${minutesSinceLastMessage}m ago
║ 🧠 Memory: ${memUsageMB}MB
║ 📊 Monitored Chats: ${MONITORED_CHATS.length}
╚════════════════════════════════════════════════════════`);
    
    // Alert if issues detected
    if (!isWhatsAppConnected) {
        console.log('⚠️  WARNING: WhatsApp not connected');
        console.log('💡 If this persists, try restarting the bot to get a new QR code');
    }
    
    if (!dbHealthy) {
        console.log('⚠️  WARNING: Database connection unhealthy');
    }
    
    if (memUsageMB > 500) {
        console.log(`⚠️  WARNING: High memory usage: ${memUsageMB}MB`);
    }
    
    // Check if bot might be stuck (connected but no message activity for a very long time)
    if (isWhatsAppConnected && minutesSinceLastMessage > 180) { // 3 hours
        console.log('⚠️  WARNING: No message activity for over 3 hours - bot might be stuck');
        console.log('💡 This is normal if WhatsApp is quiet, but monitor for responsiveness');
    }
}

function startHealthMonitoring() {
    // Health check every 5 minutes
    healthCheckInterval = setInterval(performHealthCheck, 5 * 60 * 1000);
    
    // Initial health check after 30 seconds
    setTimeout(performHealthCheck, 30 * 1000);
    
    console.log('🔍 Health monitoring started (5-minute intervals)');
}

function hasTaskIndicators(text) {
    const lowerText = text.toLowerCase();
    
    // Hebrew task indicators - expanded
    const hebrewIndicators = [
        // Days and time
        'מחר', 'מחרתיים', 'שני', 'שלישי', 'רביעי', 'חמישי', 'שישי', 'שבת', 'ראשון',
        'היום', 'אתמול', 'השבוע', 'שבוע הבא', 'החודש', 'חודש הבא',
        'ביום', 'בשעה', 'שעות', 'דקות', 'זמן', 'תאריך',
        
        // Events and meetings
        'פגישה', 'מפגש', 'ישיבה', 'אירוע', 'חגיגה', 'יום הולדת', 'חתונה', 'בר מצווה',
        'כנס', 'סדנה', 'הרצאה', 'קורס', 'שיעור', 'בדיקה', 'טיפול', 'רופא', 'דחוף',
        
        // Payments and money
        'תשלום', 'להעביר', 'לשלם', 'כסף', 'שח', '₪', 'דולר', 'חשבון', 'חשבונית',
        'הרשמה', 'דמי', 'עלות', 'מחיר', 'תשלום', 'העברה', 'צ\'ק', 'מזומן', 'אשראי',
        
        // Action words
        'צריך', 'חייב', 'מוכרח', 'רוצה', 'צריכה', 'חייבת', 'מוכרחת', 'רוצים',
        'לזכור', 'לא לשכוח', 'חשוב', 'דחוף', 'מהיר', 'בדחיפות'
    ];
    
    // English task indicators - expanded
    const englishIndicators = [
        // Days and time
        'tomorrow', 'today', 'yesterday', 'monday', 'tuesday', 'wednesday', 'thursday', 
        'friday', 'saturday', 'sunday', 'next week', 'this week', 'next month',
        'at', 'pm', 'am', 'o\'clock', 'oclock', 'time', 'date', 'when', 'schedule',
        
        // Events and meetings
        'meeting', 'appointment', 'event', 'party', 'birthday', 'wedding', 'conference',
        'workshop', 'lecture', 'class', 'course', 'checkup', 'treatment', 'doctor', 'urgent',
        'deadline', 'due', 'reminder', 'important', 'call', 'visit',
        
        // Payments and money
        'payment', 'pay', 'transfer', 'money', '$', '₪', 'dollar', 'bill', 'invoice',
        'registration', 'fee', 'cost', 'price', 'charge', 'owe', 'debt', 'cash', 'credit',
        
        // Action words
        'need', 'must', 'should', 'have to', 'got to', 'remember', 'dont forget',
        'important', 'urgent', 'asap', 'quickly', 'soon'
    ];
    
    // Time patterns - enhanced
    const timePatterns = [
        /\d{1,2}:\d{2}/, // 10:30
        /\d{1,2}\.\d{2}/, // 10.30
        /\d{1,2} ?pm|am/i, // 3pm, 3 PM
        /\d{1,2}:\d{2} ?pm|am/i, // 3:30pm
        /בשעה \d/, // בשעה 8
        /ב-?\d{1,2}/, // ב-8, ב8
        /at \d{1,2}/i, // at 3
        /\d{1,2} ?o'?clock/i, // 3 o'clock, 3 oclock
        /\b\d{1,2}\/\d{1,2}/, // 12/25, 3/4
        /\b\d{1,2}-\d{1,2}/, // 12-25
    ];
    
    // Amount patterns - enhanced
    const amountPatterns = [
        /\d+\s*₪/, // 50₪
        /\d+\s*שח/, // 50 שח
        /\$\d+/, // $50
        /\d+\s*\$/, // 50$
        /\d+\s*dollars?/i, // 50 dollars
        /\d+\s*shekels?/i, // 50 shekels
        /\d+\s*\*\s*\d+/, // 350 * 5.5
        /\d+\s*nis/i, // 50 NIS
        /₪\s*\d+/, // ₪50
        /\b\d{2,}\b/, // Any number with 2+ digits (potential amount)
    ];
    
    // URL patterns (links often indicate tasks)
    const urlPatterns = [
        /https?:\/\//, // HTTP/HTTPS links
        /www\./i, // www. links
        /\.com|\.org|\.net|\.co\./i, // Common domains
    ];
    
    // Question patterns (often indicate requests/tasks)
    const questionPatterns = [
        /\?/, // Any question mark
        /can you/i,
        /could you/i,
        /would you/i,
        /will you/i,
        /איך/,
        /מתי/,
        /איפה/,
        /כמה/,
        /אפשר/,
    ];
    
    // Check for indicators
    const hasHebrew = hebrewIndicators.some(indicator => text.includes(indicator));
    const hasEnglish = englishIndicators.some(indicator => lowerText.includes(indicator));
    const hasTime = timePatterns.some(pattern => pattern.test(text));
    const hasAmount = amountPatterns.some(pattern => pattern.test(text));
    const hasUrl = urlPatterns.some(pattern => pattern.test(text));
    const hasQuestion = questionPatterns.some(pattern => pattern.test(text));
    
    // Lower threshold for analysis - if any indicator is found, analyze
    return hasHebrew || hasEnglish || hasTime || hasAmount || hasUrl || hasQuestion;
}

const TASK_DETECTION_PROMPT = `
You are an expert assistant that analyzes WhatsApp messages to identify actionable tasks and events. You excel at understanding context, dates, and Hebrew/English mixed content.

TASK TYPES TO DETECT:
1. **Events**: Meetings, appointments, deadlines, celebrations, medical appointments, classes, conferences
2. **Payments**: Money transfers, bills, fees, registration payments, shared expenses, debts
3. **Reminders**: Things to remember, follow up on, or complete
4. **Requests**: Direct or indirect requests for action

DETECTION CRITERIA:
- ANY mention of future dates, times, or deadlines
- Payment amounts or money-related obligations  
- Action words (need to, must, should, remember, don't forget)
- Questions that imply action needed
- Links that require action (registration, payment, etc.)
- Appointments or scheduled activities

IMPORTANT DATE PROCESSING:
Message was sent on: \${MESSAGE_DATE}
- "tomorrow"/"מחר" = day after message date
- "today"/"היום" = same day as message date  
- "next week"/"שבוע הבא" = following week
- "Monday"/"שני" = next occurrence of that day
- Hebrew dates: Convert Jewish calendar references if mentioned

RESPONSE FORMAT:
For tasks, provide this exact JSON structure:
{
  "is_task": true,
  "types": ["event"|"payment"|"reminder"|"request"],
  "summary": "Brief, clear description of what needs to be done",
  "event_time": "2025-07-03T15:30:00" (if time/date mentioned),
  "amount": "150₪" (if payment mentioned),
  "link": "https://..." (if URL present),
  "confidence": 0.85 (0.0-1.0, how certain you are this is a task)
}

For non-tasks:
{
  "is_task": false
}

EXAMPLES:
✅ TASKS:
- "Meeting tomorrow at 3pm" → event
- "Pay 50₪ for dinner" → payment  
- "Don't forget to call mom" → reminder
- "Can you check this link?" → request
- "Registration closes Friday" → event with deadline

❌ NOT TASKS:
- "How are you?" → general conversation
- "Thanks!" → acknowledgment
- "I went to the store" → past event report
- "The weather is nice" → observation

Message text: "\${MESSAGE_TEXT}"
Response:`;

const rateLimiter = {
    lastCall: 0,
    minDelay: 1000,
    async check() {
        const now = Date.now();
        const elapsed = now - this.lastCall;
        if (elapsed < this.minDelay) {
            await new Promise(r => setTimeout(r, this.minDelay - elapsed));
        }
        this.lastCall = Date.now();
    }
};

// More robust WhatsApp client configuration
const client = new Client({
    authStrategy: new LocalAuth({
        clientId: "whatsapp-task-bot"
    }),
    puppeteer: {
        headless: true,
        args: [
            '--no-sandbox',
            '--disable-setuid-sandbox',
            '--disable-dev-shm-usage',
            '--disable-accelerated-2d-canvas',
            '--no-first-run',
            '--no-zygote',
            '--disable-gpu',
            '--disable-web-security',
            '--disable-features=VizDisplayCompositor',
            '--disable-blink-features=AutomationControlled',
            '--disable-extensions',
            '--disable-background-timer-throttling',
            '--disable-backgrounding-occluded-windows',
            '--disable-renderer-backgrounding',
            '--disable-ipc-flooding-protection',
            '--single-process'
        ],
        timeout: 60000,
        protocolTimeout: 60000
    },
    // Add retry and connection options
    takeoverOnConflict: true,
    takeoverTimeoutMs: 0,
    // Add session restore timeout
    authTimeoutMs: 60000
});

// Connection management functions
function clearConnectionTimeout() {
    if (connectionTimeout) {
        clearTimeout(connectionTimeout);
        connectionTimeout = null;
    }
}

function startConnectionTimeout() {
    clearConnectionTimeout();
    connectionTimeout = setTimeout(() => {
        if (!isWhatsAppConnected) {
            console.log('⏰ Connection timeout - forcing restart...');
            restartConnection();
        }
    }, 180000); // 180 seconds (3 minutes) timeout
}

async function restartConnection() {
    if (reconnectAttempts >= MAX_RECONNECT_ATTEMPTS) {
        console.log('❌ Max reconnection attempts reached. Please restart manually.');
        return;
    }
    
    reconnectAttempts++;
    console.log(`🔄 Attempting reconnection ${reconnectAttempts}/${MAX_RECONNECT_ATTEMPTS}...`);
    
    try {
        // Clear any existing timeouts
        clearConnectionTimeout();
        
        // Set connection state to false during restart
        isWhatsAppConnected = false;
        
        // Gracefully destroy client with better error handling
        try {
            console.log('🛑 Destroying WhatsApp client...');
            
            // Wait for any pending operations to complete
            await new Promise(resolve => setTimeout(resolve, 2000));
            
            // Destroy client with timeout to prevent hanging
            await Promise.race([
                client.destroy(),
                new Promise((_, reject) => setTimeout(() => reject(new Error('Client destroy timeout')), 10000))
            ]);
            
            console.log('✅ Client destroyed successfully');
        } catch (destroyError) {
            console.log('📝 Client cleanup completed (some errors expected during destroy)');
        }
        
        // Kill any remaining Chromium processes from this instance
        try {
            const { execSync } = require('child_process');
            execSync('pkill -f "whatsapp-task-bot.*chrome" 2>/dev/null || true', { stdio: 'ignore' });
            console.log('🧹 Cleaned up browser processes');
        } catch (cleanupError) {
            console.log('📝 Browser cleanup completed');
        }
        
        // Clear session if multiple failures or on first connection error
        if (reconnectAttempts >= 1) {
            const fs = require('fs');
            if (fs.existsSync('./.wwebjs_auth')) {
                console.log('🗑️  Clearing potentially corrupted session...');
                try {
                    fs.rmSync('./.wwebjs_auth', { recursive: true, force: true });
                    console.log('✅ Session directory cleared');
                } catch (fsError) {
                    console.log('📝 Session cleanup completed');
                }
            }
        }
        
        // Wait longer before reinitializing to ensure cleanup is complete
        setTimeout(() => {
            console.log('🚀 Reinitializing WhatsApp client...');
            startConnectionTimeout(); // Restart timeout for new attempt
            try {
                client.initialize();
            } catch (initError) {
                console.error('❌ Failed to reinitialize:', initError.message);
                setTimeout(() => restartConnection(), 15000); // Wait longer on failure
            }
        }, 8000); // Increased delay to ensure cleanup
    } catch (error) {
        console.error('❌ Error during restart:', error.message);
        setTimeout(() => restartConnection(), 15000); // Wait longer on error
    }
}

client.on('qr', qr => {
    clearConnectionTimeout();
    console.log('📱 Scan this QR code with WhatsApp:');
    qrcode.generate(qr, { small: true });
    console.log('🔗 Or scan this QR code with your WhatsApp mobile app');
    console.log('⏳ Waiting for QR code scan...');
    isWhatsAppConnected = false;
    
    // Start timeout for QR scan
    startConnectionTimeout();
});

client.on('loading_screen', (percent, message) => {
    console.log(`📡 Loading WhatsApp: ${percent}% - ${message}`);
});

client.on('authenticated', (session) => {
    clearConnectionTimeout();
    console.log('🔐 WhatsApp authenticated successfully');
    console.log('📱 Session saved, connecting to WhatsApp...');
    console.log('💾 Session will be restored on next startup');
    isWhatsAppConnected = false; // Still connecting
    
    // Start timeout for ready event with longer timeout for session restore
    connectionTimeout = setTimeout(() => {
        if (!isWhatsAppConnected) {
            console.log('⏰ Session restore timeout - forcing restart...');
            restartConnection();
        }
    }, 240000); // 4 minutes for session restore
});

client.on('auth_failure', (msg) => {
    clearConnectionTimeout();
    console.error('❌ WhatsApp authentication failed:', msg);
    console.log('💡 Attempting restart with fresh session...');
    isWhatsAppConnected = false;
    
    // Force restart on auth failure
    setTimeout(() => restartConnection(), 2000);
});

client.on('ready', async () => {
    clearConnectionTimeout();
    reconnectAttempts = 0; // Reset on successful connection
    
    console.log('✅ WhatsApp connected successfully!');
    console.log('📊 Monitored chats (task detection):', MONITORED_CHATS);
    console.log('🤖 Command chat:', BOT_COMMAND_CHAT);
    isWhatsAppConnected = true;
    lastMessageTime = Date.now();
    
    // Check if this was a restored session
    const fs = require('fs');
    if (fs.existsSync('./.wwebjs_auth')) {
        console.log('🔄 Session restored from saved authentication');
    } else {
        console.log('🆕 New session created and saved');
    }
    
    // Get basic info about the connected account with retry logic
    try {
        // Wait a bit for the connection to stabilize
        await new Promise(resolve => setTimeout(resolve, 3000));
        
        const info = client.info;
        console.log(`👤 Connected as: ${info.pushname} (${info.me.user})`);
        
        // Test getting chats with timeout protection
        console.log('🔍 Testing chat access...');
        const chats = await Promise.race([
            client.getChats(),
            new Promise((_, reject) => setTimeout(() => reject(new Error('Chat access timeout')), 30000))
        ]);
        console.log(`📱 Found ${chats.length} chats accessible`);
        
        // Discover chats after a longer delay to ensure stability
        console.log('⏳ Starting chat discovery in 10 seconds...');
        setTimeout(async () => {
            try {
                console.log('🔍 Beginning chat discovery...');
                await Promise.race([
                    discoverChats(),
                    new Promise((_, reject) => setTimeout(() => reject(new Error('Chat discovery timeout')), 45000))
                ]);
                await refreshMonitoredChats();
                console.log('✅ Chat discovery completed successfully');
                
                // Run chat selection initialization
                await checkAndRunInitialization();
            } catch (error) {
                console.error('❌ Error during initial chat discovery:', error.message);
                console.log('🔄 Chat discovery will be retried on next restart');
            }
        }, 10000);
        
    } catch (error) {
        console.error('❌ Error getting account info:', error.message);
        console.log('🔄 Will retry operations after connection stabilizes');
    }
});

client.on('disconnected', reason => {
    clearConnectionTimeout();
    console.log('❌ WhatsApp disconnected:', reason);
    isWhatsAppConnected = false;
    
    // Attempt to reconnect automatically
    console.log('🔄 Attempting automatic reconnection...');
    setTimeout(() => restartConnection(), 3000);
});

// Add more debugging events
client.on('change_state', state => {
    console.log('🔄 WhatsApp state changed:', state);
});

client.on('change_battery', (batteryInfo) => {
    console.log('🔋 Phone battery:', `${batteryInfo.battery}% (${batteryInfo.plugged ? 'charging' : 'not charging'})`);
});

async function detectTask(message) {
    try {
        await rateLimiter.check();

        // Format message date for context
        const messageDate = new Date(message.timestamp * 1000).toLocaleDateString('en-US', {
            weekday: 'long',
            year: 'numeric',
            month: 'long',
            day: 'numeric'
        });

        const prompt = TASK_DETECTION_PROMPT
            .replace('${MESSAGE_TEXT}', message.body)
            .replace(/\${MESSAGE_DATE}/g, messageDate);

        const completion = await openai.chat.completions.create({
            model: "gpt-4o",
            messages: [{ role: "system", content: prompt }],
            response_format: { type: "json_object" },
            temperature: 0.3
        });

        return JSON.parse(completion.choices[0].message.content);
    } catch (error) {
        console.error('❌ LLM Error:', error.message);
        return { is_task: false, error: true };
    }
}

// Database methods
async function isMessageProcessed(messageId) {
    const result = await pool.query(
        'SELECT message_id FROM processed_messages WHERE message_id = $1',
        [messageId]
    );
    return result.rows.length > 0;
}

async function markMessageProcessed(messageId, chatId, hadTaskIndicators, wasAnalyzed) {
    await pool.query(
        `INSERT INTO processed_messages (message_id, chat_id, had_task_indicators, was_analyzed) 
         VALUES ($1, $2, $3, $4) 
         ON CONFLICT (message_id) DO NOTHING`,
        [messageId, chatId, hadTaskIndicators, wasAnalyzed]
    );
}

async function saveTask(task, message, chatName, senderName) {
    await pool.query(
        `INSERT INTO tasks (
            message_id, chat_id, chat_name, sender_name, original_text,
            is_task, task_types, summary, event_time, amount, link, confidence
        ) VALUES ($1, $2, $3, $4, $5, $6, $7, $8, $9, $10, $11, $12)
        ON CONFLICT (message_id) DO NOTHING`,
        [
            message.id._serialized,
            message.from,
            chatName,
            senderName,
            message.body,
            task.is_task,
            task.types || [],
            task.summary,
            task.event_time ? new Date(task.event_time) : null,
            task.amount,
            task.link,
            task.confidence || null
        ]
    );
}

// Query methods for retrieving data
async function getAllTasks(limit = 50) {
    const result = await pool.query(
        'SELECT * FROM tasks WHERE is_task = true ORDER BY created_at DESC LIMIT $1',
        [limit]
    );
    return result.rows;
}

async function getTasksByChat(chatId, limit = 50) {
    const result = await pool.query(
        'SELECT * FROM tasks WHERE chat_id = $1 AND is_task = true ORDER BY created_at DESC LIMIT $2',
        [chatId, limit]
    );
    return result.rows;
}

async function getTasksByType(taskType, limit = 50) {
    const result = await pool.query(
        'SELECT * FROM tasks WHERE $1 = ANY(task_types) ORDER BY created_at DESC LIMIT $2',
        [taskType, limit]
    );
    return result.rows;
}

async function getProcessingStats() {
    const result = await pool.query(`
        SELECT 
            COUNT(*) as total_messages,
            COUNT(*) FILTER (WHERE had_task_indicators = true) as messages_with_indicators,
            COUNT(*) FILTER (WHERE was_analyzed = true) as messages_analyzed,
            COUNT(t.id) as tasks_found
        FROM processed_messages pm
        LEFT JOIN tasks t ON pm.message_id = t.message_id AND t.is_task = true
    `);
    return result.rows[0];
}

// Chat discovery and management functions
async function discoverChats() {
    try {
        console.log('🔍 Discovering WhatsApp chats...');
        const chats = await client.getChats();
        
        for (const chat of chats) {
            const chatInfo = {
                id: chat.id._serialized,
                name: chat.name || 'Unknown',
                isGroup: chat.isGroup,
                participantCount: chat.isGroup ? (chat.participants ? chat.participants.length : 0) : 1
            };
            
            // Save to database
            await saveChatConfig(chatInfo);
        }
        
        console.log(`✅ Discovered ${chats.length} chats`);
        return chats.length;
    } catch (error) {
        console.error('❌ Error discovering chats:', error);
        return 0;
    }
}

async function saveChatConfig(chatInfo) {
    // Check if currently monitored based on .env config
    const isCurrentlyMonitored = MONITORED_CHATS.some(name => 
        chatInfo.name.includes(name) || chatInfo.name === name
    );
    
    await pool.query(`
        INSERT INTO chat_configs (chat_id, chat_name, is_monitored, is_group, participant_count)
        VALUES ($1, $2, $3, $4, $5)
        ON CONFLICT (chat_id) 
        DO UPDATE SET 
            chat_name = EXCLUDED.chat_name,
            is_group = EXCLUDED.is_group,
            participant_count = EXCLUDED.participant_count,
            updated_at = CURRENT_TIMESTAMP
    `, [chatInfo.id, chatInfo.name, isCurrentlyMonitored, chatInfo.isGroup, chatInfo.participantCount]);
}


async function getAllChats() {
    const result = await pool.query(
        'SELECT * FROM chat_configs ORDER BY is_monitored DESC, chat_name ASC'
    );
    return result.rows;
}

async function getRecentActiveChats() {
    const weekAgo = new Date(Date.now() - 7 * 24 * 60 * 60 * 1000);
    const result = await pool.query(`
        SELECT DISTINCT cc.*, pm.last_activity
        FROM chat_configs cc
        LEFT JOIN (
            SELECT chat_id, MAX(processed_at) as last_activity
            FROM processed_messages
            WHERE processed_at > $1
            GROUP BY chat_id
        ) pm ON cc.chat_id = pm.chat_id
        WHERE pm.last_activity IS NOT NULL OR cc.is_monitored = true
        ORDER BY cc.is_monitored DESC, pm.last_activity DESC, cc.chat_name ASC
    `, [weekAgo]);
    return result.rows;
}

async function updateChatMonitoring(chatId, isMonitored) {
    await pool.query(
        'UPDATE chat_configs SET is_monitored = $1, updated_at = CURRENT_TIMESTAMP WHERE chat_id = $2',
        [isMonitored, chatId]
    );
    
    // Update in-memory MONITORED_CHATS array
    await refreshMonitoredChats();
}

async function refreshMonitoredChats() {
    const monitoredChats = await getMonitoredChats();
    MONITORED_CHATS = monitoredChats.map(chat => chat.chat_name);
    console.log('🔄 Updated monitored chats:', MONITORED_CHATS);
}

// WhatsApp command functions
function isCommand(text) {
    return text.startsWith('/');
}

async function getTasksForUser(userId, status = null, limit = 10) {
    // Get tasks from all monitored chats, not just specific chat
    let query = `
        SELECT id, summary, task_types, event_time, amount, link, 
               created_at, status, chat_name, chat_id
        FROM tasks 
        WHERE is_task = true
    `;
    const params = [];
    
    if (status) {
        query += ` AND status = $${params.length + 1}`;
        params.push(status);
    }
    
    query += ` ORDER BY created_at DESC LIMIT $${params.length + 1}`;
    params.push(limit);
    
    const result = await pool.query(query, params);
    return result.rows;
}

function formatTasksForWhatsApp(tasks, title = "🎯 Your Tasks") {
    if (tasks.length === 0) {
        return `${title}\n\nNo tasks found! 🎉`;
    }
    
    // If this is "All Tasks", separate by status for better clarity
    if (title.includes("All Your Tasks")) {
        const pendingTasks = tasks.filter(t => t.status !== 'completed');
        const completedTasks = tasks.filter(t => t.status === 'completed');
        
        let message = `${title}\n`;
        message += `Total: ${tasks.length} (${pendingTasks.length} pending, ${completedTasks.length} completed)\n\n`;
        
        if (pendingTasks.length > 0) {
            message += `⏳ **PENDING TASKS** (${pendingTasks.length}):\n`;
            pendingTasks.forEach((task, index) => {
                message += formatSingleTask(task, index + 1, false);
            });
            message += '\n';
        }
        
        if (completedTasks.length > 0) {
            message += `✅ **COMPLETED TASKS** (${completedTasks.length}):\n`;
            completedTasks.forEach((task, index) => {
                message += formatSingleTask(task, index + 1, true);
            });
        }
        
        message += `💡 Commands: /tasks /pending /completed /help`;
        return message;
    }
    
    // For specific status lists (pending/completed only), use simple format
    let message = `${title}\n`;
    message += `Total: ${tasks.length}\n\n`;
    
    tasks.forEach((task, index) => {
        message += formatSingleTask(task, index + 1, task.status === 'completed');
    });
    
    message += `💡 Commands: /tasks /pending /completed /help`;
    return message;
}

function formatSingleTask(task, num, isCompleted) {
    const status = isCompleted ? '✅' : '⏳';
    const types = task.task_types && task.task_types.length > 0 
        ? task.task_types.map(t => t === 'event' ? '📅' : '💰').join('')
        : '📝';
    
    let taskText = `${num}. ${status} ${types} `;
    
    if (task.summary) {
        taskText += isCompleted ? `~${task.summary}~` : task.summary;
    } else {
        const taskName = `Task from ${task.chat_name}`;
        taskText += isCompleted ? `~${taskName}~` : taskName;
    }
    taskText += '\n';
    
    // Add chat source and details
    const details = [];
    details.push(`💬 ${task.chat_name}`);
    
    if (task.event_time) {
        const eventDate = new Date(task.event_time);
        details.push(`📅 ${eventDate.toLocaleDateString()} ${eventDate.toLocaleTimeString([], {hour: '2-digit', minute:'2-digit'})}`);
    }
    if (task.amount) {
        details.push(`💰 ${task.amount}`);
    }
    if (task.link) {
        details.push(`🔗 Link available`);
    }
    
    taskText += `   ${details.join(' • ')}\n`;
    taskText += `   _${formatRelativeTime(task.created_at)}_\n\n`;
    
    return taskText;
}

function formatRelativeTime(dateString) {
    const date = new Date(dateString);
    const now = new Date();
    const diffMs = now - date;
    const diffDays = Math.floor(diffMs / (1000 * 60 * 60 * 24));
    const diffHours = Math.floor(diffMs / (1000 * 60 * 60));
    const diffMinutes = Math.floor(diffMs / (1000 * 60));
    
    if (diffDays > 0) {
        return `${diffDays} day${diffDays > 1 ? 's' : ''} ago`;
    } else if (diffHours > 0) {
        return `${diffHours} hour${diffHours > 1 ? 's' : ''} ago`;
    } else if (diffMinutes > 0) {
        return `${diffMinutes} minute${diffMinutes > 1 ? 's' : ''} ago`;
    } else {
        return 'Just now';
    }
}

async function handleCommand(command, msg) {
    const userId = msg.from;
    
    try {
        switch (command.toLowerCase()) {
            case '/tasks':
            case '/mytasks':
                const allTasks = await getTasksForUser(userId);
                return formatTasksForWhatsApp(allTasks, "🎯 All Your Tasks");
                
            case '/pending':
                const pendingTasks = await getTasksForUser(userId, 'pending');
                return formatTasksForWhatsApp(pendingTasks, "⏳ Pending Tasks");
                
            case '/completed':
                const completedTasks = await getTasksForUser(userId, 'completed');
                return formatTasksForWhatsApp(completedTasks, "✅ Completed Tasks");
                
            case '/dashboard':
                try {
                    // Generate dashboard token via API call to dashboard server
                    const dashboardPort = process.env.DASHBOARD_PORT || 3000;
                    const response = await fetch(`http://localhost:${dashboardPort}/api/generate-token`, {
                        method: 'POST'
                    });
                    const data = await response.json();
                    
                    const expiresIn = Math.floor((data.expires - Date.now()) / 1000 / 60);
                    
                    return `📱 Mobile Dashboard Link:\n\n` +
                           `${data.url}\n\n` +
                           `⏰ Expires in ${expiresIn} minutes\n` +
                           `🔒 Secure temporary access\n\n` +
                           `💡 Tap the link to open on your phone!\n` +
                           `(Works on same WiFi network)`;
                } catch (error) {
                    console.error('Dashboard link generation error:', error);
                    return `❌ Sorry, couldn't generate dashboard link.\nMake sure the dashboard server is running.`;
                }
                
            case '/chats':
                const recentChats = await getRecentActiveChats();
                if (recentChats.length === 0) {
                    return `📱 No recent active chats found.\nSend /refresh to discover chats or /allchats for complete list.`;
                }
                
                // Separate groups and individuals
                const groups = recentChats.filter(chat => chat.is_group);
                const individuals = recentChats.filter(chat => !chat.is_group);
                
                let chatList = `📱 Recent Active Chats (Last 7 Days):\n\n`;
                let index = 1;
                
                if (groups.length > 0) {
                    chatList += `👥 **Groups** (${groups.length}):\n`;
                    groups.forEach(chat => {
                        const status = chat.is_monitored ? '✅' : '⚫';
                        const participants = ` (${chat.participant_count} members)`;
                        const lastActivity = chat.last_activity 
                            ? new Date(chat.last_activity).toLocaleDateString()
                            : 'monitored';
                        chatList += `${index}. ${status} ${chat.chat_name}${participants} - ${lastActivity}\n`;
                        index++;
                    });
                    chatList += '\n';
                }
                
                if (individuals.length > 0) {
                    chatList += `👤 **Individual Chats** (${individuals.length}):\n`;
                    individuals.forEach(chat => {
                        const status = chat.is_monitored ? '✅' : '⚫';
                        const lastActivity = chat.last_activity 
                            ? new Date(chat.last_activity).toLocaleDateString()
                            : 'monitored';
                        chatList += `${index}. ${status} ${chat.chat_name} - ${lastActivity}\n`;
                        index++;
                    });
                    chatList += '\n';
                }
                
                chatList += `💡 Commands:\n`;
                chatList += `/monitor <number> - Start monitoring chat\n`;
                chatList += `/unmonitor <number> - Stop monitoring chat\n`;
                chatList += `/allchats - Show all discovered chats\n`;
                chatList += `/refresh - Refresh chat list`;
                
                return chatList;
                
            case '/allchats':
                const allChats = await getAllChats();
                if (allChats.length === 0) {
                    return `📱 No chats discovered yet.\nSend /refresh to discover chats.`;
                }
                
                // Separate groups and individuals for all chats
                const allGroups = allChats.filter(chat => chat.is_group);
                const allIndividuals = allChats.filter(chat => !chat.is_group);
                
                let allChatsList = `📱 All Discovered Chats:\n\n`;
                let allIndex = 1;
                
                if (allGroups.length > 0) {
                    allChatsList += `👥 **Groups** (${allGroups.length}):\n`;
                    allGroups.forEach(chat => {
                        const status = chat.is_monitored ? '✅' : '⚫';
                        const participants = ` (${chat.participant_count} members)`;
                        allChatsList += `${allIndex}. ${status} ${chat.chat_name}${participants}\n`;
                        allIndex++;
                    });
                    allChatsList += '\n';
                }
                
                if (allIndividuals.length > 0) {
                    allChatsList += `👤 **Individual Chats** (${allIndividuals.length}):\n`;
                    allIndividuals.forEach(chat => {
                        const status = chat.is_monitored ? '✅' : '⚫';
                        allChatsList += `${allIndex}. ${status} ${chat.chat_name}\n`;
                        allIndex++;
                    });
                    allChatsList += '\n';
                }
                
                allChatsList += `💡 Use /chats for recent active chats only.\n`;
                allChatsList += `Commands: /monitor <number>, /unmonitor <number>`;
                
                return allChatsList;
                
            case '/monitored':
                const monitoredChats = await getMonitoredChats();
                if (monitoredChats.length === 0) {
                    return `📊 No chats currently monitored.\n\nUse /chats to see available chats.`;
                }
                
                let monitoredList = `📊 Currently Monitored Chats:\n\n`;
                monitoredChats.forEach((chat, index) => {
                    monitoredList += `${index + 1}. ✅ ${chat.chat_name}\n`;
                });
                
                return monitoredList;
                
            case '/refresh':
                const discoveredCount = await discoverChats();
                await refreshMonitoredChats();
                return `🔄 Chat discovery complete!\n\n` +
                       `📱 Found: ${discoveredCount} chats\n` +
                       `✅ Monitored: ${MONITORED_CHATS.length} chats\n\n` +
                       `Use /chats to see all available chats.`;
                
            case '/stats':
                const globalStats = await pool.query(`
                    SELECT 
                        COUNT(*) as total_tasks,
                        COUNT(*) FILTER (WHERE status = 'pending') as pending_tasks,
                        COUNT(*) FILTER (WHERE status = 'completed') as completed_tasks,
                        COUNT(DISTINCT chat_name) as total_chats
                    FROM tasks 
                    WHERE is_task = true
                `);
                const stats = globalStats.rows[0];
                return `📊 Global Task Stats\n\n` +
                       `📝 Total Tasks: ${stats.total_tasks}\n` +
                       `⏳ Pending: ${stats.pending_tasks}\n` +
                       `✅ Completed: ${stats.completed_tasks}\n` +
                       `💬 From Chats: ${stats.total_chats}\n\n` +
                       `🤖 Monitored Chats: ${MONITORED_CHATS.join(', ')}\n` +
                       `📱 Command Chat: ${BOT_COMMAND_CHAT}`;
                
            case '/read_unread':
                try {
                    const parts = command.split(' ');
                    let maxDays = MAX_MESSAGE_HISTORY_DAYS;
                    
                    if (parts.length > 1) {
                        const userDays = parseInt(parts[1]);
                        if (!isNaN(userDays) && userDays > 0) {
                            maxDays = userDays;
                        }
                    }
                    
                    const unreadMessages = await getUnreadMessages(maxDays);
                    return formatUnreadMessages(unreadMessages);
                } catch (error) {
                    console.error('Error reading unread messages:', error);
                    return `❌ Error reading unread messages: ${error.message}`;
                }
                
            case '/mark_read':
                try {
                    await updateLastReadTimestamp();
                    return `✅ All messages marked as read!\n📅 Last read timestamp updated to now.`;
                } catch (error) {
                    console.error('Error marking messages as read:', error);
                    return `❌ Error marking messages as read: ${error.message}`;
                }
                
            case '/status':
                try {
                    const sessionResult = await pool.query('SELECT * FROM bot_sessions LIMIT 1');
                    const configResult = await pool.query('SELECT * FROM chat_selection_config LIMIT 1');
                    
                    if (sessionResult.rows.length === 0) {
                        return `❌ No bot session found. Please restart the bot.`;
                    }
                    
                    const session = sessionResult.rows[0];
                    const config = configResult.rows[0];
                    
                    const loginTime = new Date(session.login_timestamp);
                    const lastReadTime = new Date(session.last_read_timestamp);
                    const now = new Date();
                    
                    const uptimeMs = now - loginTime;
                    const uptimeHours = Math.floor(uptimeMs / (1000 * 60 * 60));
                    const uptimeMinutes = Math.floor((uptimeMs % (1000 * 60 * 60)) / (1000 * 60));
                    
                    const timeSinceLastRead = now - lastReadTime;
                    const hoursSinceLastRead = Math.floor(timeSinceLastRead / (1000 * 60 * 60));
                    const minutesSinceLastRead = Math.floor((timeSinceLastRead % (1000 * 60 * 60)) / (1000 * 60));
                    
                    return `🤖 BOT STATUS\n` +
                           `════════════════════════════════\n` +
                           `⏰ Bot Login: ${loginTime.toLocaleString()}\n` +
                           `📈 Uptime: ${uptimeHours}h ${uptimeMinutes}m\n` +
                           `📖 Last Read: ${lastReadTime.toLocaleString()}\n` +
                           `⏱️  Since Last Read: ${hoursSinceLastRead}h ${minutesSinceLastRead}m\n` +
                           `🔧 Max History Days: ${MAX_MESSAGE_HISTORY_DAYS}\n\n` +
                           `📊 Chat Configuration:\n` +
                           `• Initialized: ${config ? (config.is_initialized ? '✅ Yes' : '❌ No') : '❌ No'}\n` +
                           `• Total Chats: ${config ? config.total_chats_discovered : 0}\n` +
                           `• Monitored: ${config ? config.monitored_chats_count : 0}\n` +
                           `• Last Init: ${config?.last_init_at ? new Date(config.last_init_at).toLocaleString() : 'Never'}`;
                } catch (error) {
                    console.error('Error getting bot status:', error);
                    return `❌ Error getting bot status: ${error.message}`;
                }
                
            case '/help':
                return `🤖 WhatsApp Task Bot Commands\n\n` +
                       `📋 Task Commands:\n` +
                       `/tasks - Show all your tasks from all chats\n` +
                       `/pending - Show pending tasks\n` +
                       `/completed - Show completed tasks\n` +
                       `/stats - Show global task statistics\n\n` +
                       `📨 Message History:\n` +
                       `/read_unread [days] - Show unread messages since last read\n` +
                       `/mark_read - Mark all messages as read\n` +
                       `/status - Show bot status and uptime\n\n` +
                       `📱 Dashboard & Chat Management:\n` +
                       `/dashboard - Get mobile dashboard link\n` +
                       `/chats - Show recent active chats (last 7 days)\n` +
                       `/allchats - Show all discovered chats\n` +
                       `/monitored - Show monitored chats\n` +
                       `/monitor <number> - Start monitoring chat\n` +
                       `/unmonitor <number> - Stop monitoring chat\n` +
                       `/refresh - Refresh chat list\n\n` +
                       `🏗️ Setup:\n` +
                       `• Task Detection: ${MONITORED_CHATS.join(', ')}\n` +
                       `• Commands: ${BOT_COMMAND_CHAT} (this chat)\n` +
                       `• Max History: ${MAX_MESSAGE_HISTORY_DAYS} days\n\n` +
                       `ℹ️ The bot detects tasks from monitored chats.\n` +
                       `Use this dedicated chat for commands to avoid spam.`;
                
            default:
                // Handle numbered commands like /monitor 3, /unmonitor 2
                const parts = command.split(' ');
                const baseCommand = parts[0].toLowerCase();
                const chatNumber = parseInt(parts[1]);
                
                if ((baseCommand === '/monitor' || baseCommand === '/unmonitor') && !isNaN(chatNumber)) {
                    // Try recent chats first, then all chats
                    let chatList = await getRecentActiveChats();
                    
                    if (chatList.length === 0 || chatNumber > chatList.length) {
                        chatList = await getAllChats();
                    }
                    
                    if (chatNumber < 1 || chatNumber > chatList.length) {
                        return `❌ Invalid chat number. Use /chats for recent chats or /allchats for all chats (1-${chatList.length}).`;
                    }
                    
                    // Create combined list (groups first, then individuals) to match display order
                    const groups = chatList.filter(chat => chat.is_group);
                    const individuals = chatList.filter(chat => !chat.is_group);
                    const combinedList = [...groups, ...individuals];
                    
                    const selectedChat = combinedList[chatNumber - 1];
                    const newStatus = baseCommand === '/monitor';
                    
                    if (selectedChat.is_monitored === newStatus) {
                        const status = newStatus ? 'already monitored' : 'not monitored';
                        return `ℹ️ "${selectedChat.chat_name}" is ${status}.`;
                    }
                    
                    await updateChatMonitoring(selectedChat.chat_id, newStatus);
                    
                    const action = newStatus ? 'Now monitoring' : 'Stopped monitoring';
                    return `✅ ${action} "${selectedChat.chat_name}"\n\n` +
                           `📊 Currently monitoring ${MONITORED_CHATS.length} chats.`;
                }
                
                return `❓ Unknown command: ${command}\n\nType /help for available commands.`;
        }
    } catch (error) {
        console.error('Command error:', error);
        return `❌ Sorry, there was an error processing your command. Please try again.`;
    }
}

client.on('message', async msg => {
    try {
        // Update last message time for health monitoring
        lastMessageTime = Date.now();
        
        if (!msg.body || msg.body.trim().length < 1) return;

        const chat = await msg.getChat();
        const chatName = chat.name || msg.from;

        // Check if this is the dedicated command chat
        const isCommandChat = chatName.includes(BOT_COMMAND_CHAT);
        const isMonitoredChat = MONITORED_CHATS.some(name => chatName.includes(name));

        // Handle commands only in the dedicated command chat
        if (isCommandChat && isCommand(msg.body.trim())) {
            console.log(`🤖 Command received: "${msg.body}" from ${chatName}`);
            try {
                const response = await Promise.race([
                    handleCommand(msg.body.trim(), msg),
                    new Promise((_, reject) => setTimeout(() => reject(new Error('Command timeout')), 30000))
                ]);
                await msg.reply(response);
                console.log(`✅ Command completed successfully`);
            } catch (error) {
                console.error('❌ Command error:', error.message);
                try {
                    await msg.reply('❌ Sorry, there was an error processing your command.');
                } catch (replyError) {
                    console.error('❌ Failed to send error message:', replyError.message);
                }
            }
            return;
        }

        // If someone tries to use commands in non-command chats, ignore silently
        if (!isCommandChat && isCommand(msg.body.trim())) {
            return;
        }

        // Only process task detection in monitored chats (not in command chat)
        if (!isMonitoredChat || isCommandChat) return;

        // Skip very short messages for task detection
        if (msg.body.trim().length < 3) return;

        // Check if message already processed in database
        const messageId = msg.id._serialized;
        if (await isMessageProcessed(messageId)) return;

        const hasIndicators = hasTaskIndicators(msg.body);
        
        // Mark message as processed regardless of outcome
        await markMessageProcessed(messageId, msg.from, hasIndicators, false);

        // Preprocessing filter to reduce LLM calls
        if (!hasIndicators) {
            return;
        }

        console.log(`🔍 Analyzing potential task: "${msg.body.substring(0, 50)}..." from ${chatName}`);
        
        // Update that this message was analyzed
        await markMessageProcessed(messageId, msg.from, true, true);
        
        // Add timeout to task detection to prevent hanging
        try {
            const result = await Promise.race([
                detectTask(msg),
                new Promise((_, reject) => setTimeout(() => reject(new Error('Task detection timeout')), 15000))
            ]);

            if (result.is_task) {
                const contact = await msg.getContact();
                console.log(`🎯 TASK DETECTED: ${result.summary} from ${chatName}`);
                await saveTask(result, msg, chatName, contact.pushname || 'Unknown');
            }
        } catch (error) {
            console.error(`❌ Task detection failed for message from ${chatName}:`, error.message);
        }
    } catch (error) {
        console.error('❌ Message processing error:', error);
        console.error('Stack trace:', error.stack);
        
        // Don't crash the bot, just log the error
        console.log('🔄 Continuing to process other messages...');
    }
});

// Add error handling for unhandled protocol errors
process.on('unhandledRejection', (reason, promise) => {
    console.error('❌ Unhandled Rejection at:', promise, 'reason:', reason);
    
    // Check if this is a protocol error that might indicate session corruption
    if (reason && reason.message && reason.message.includes('Protocol error')) {
        console.log('🔄 Protocol error detected, attempting restart...');
        setTimeout(() => restartConnection(), 3000);
    }
});

process.on('uncaughtException', (error) => {
    console.error('❌ Uncaught Exception:', error);
    
    // Check if this is a protocol error that might indicate session corruption
    if (error.message && error.message.includes('Protocol error')) {
        console.log('🔄 Protocol error detected, attempting restart...');
        setTimeout(() => restartConnection(), 3000);
    }
});

// Add graceful shutdown handling
process.on('SIGINT', async () => {
    console.log('\n🛑 Received SIGINT, shutting down gracefully...');
    if (healthCheckInterval) {
        clearInterval(healthCheckInterval);
    }
    if (client) {
        try {
            await client.destroy();
        } catch (destroyError) {
            console.log('📝 Client destruction completed with expected errors');
        }
    }
    try {
        await pool.end();
        console.log('✅ Database pool closed');
    } catch (err) {
        console.error('❌ Error closing database pool:', err.message);
    }
    process.exit(0);
});

process.on('SIGTERM', async () => {
    console.log('\n🛑 Received SIGTERM, shutting down gracefully...');
    if (healthCheckInterval) {
        clearInterval(healthCheckInterval);
    }
    if (client) {
        try {
            await client.destroy();
        } catch (destroyError) {
            console.log('📝 Client destruction completed with expected errors');
        }
    }
    try {
        await pool.end();
        console.log('✅ Database pool closed');
    } catch (err) {
        console.error('❌ Error closing database pool:', err.message);
    }
    process.exit(0);
});

// Database functions for bot sessions and configuration
async function initBotSession() {
    try {
        // Check if bot session exists
        const sessionResult = await pool.query('SELECT * FROM bot_sessions LIMIT 1');
        
        if (sessionResult.rows.length === 0) {
            // Create initial session
            await pool.query(`
                INSERT INTO bot_sessions (login_timestamp, last_read_timestamp)
                VALUES (NOW(), NOW())
            `);
            console.log('✅ Bot session initialized');
        } else {
            // Update login timestamp
            await pool.query(`
                UPDATE bot_sessions 
                SET login_timestamp = NOW(), updated_at = NOW()
                WHERE id = $1
            `, [sessionResult.rows[0].id]);
            console.log('✅ Bot session updated');
        }
    } catch (error) {
        console.error('❌ Error initializing bot session:', error.message);
        throw error;
    }
}

async function getChatSelectionConfig() {
    try {
        const result = await pool.query('SELECT * FROM chat_selection_config LIMIT 1');
        return result.rows[0] || null;
    } catch (error) {
        console.error('❌ Error getting chat selection config:', error.message);
        return null;
    }
}

async function saveChatSelectionConfig(config) {
    try {
        const existingConfig = await getChatSelectionConfig();
        
        if (existingConfig) {
            await pool.query(`
                UPDATE chat_selection_config 
                SET is_initialized = $1, 
                    total_chats_discovered = $2, 
                    monitored_chats_count = $3,
                    last_init_at = NOW(),
                    updated_at = NOW()
                WHERE id = $4
            `, [config.is_initialized, config.total_chats_discovered, config.monitored_chats_count, existingConfig.id]);
        } else {
            await pool.query(`
                INSERT INTO chat_selection_config (is_initialized, total_chats_discovered, monitored_chats_count, last_init_at)
                VALUES ($1, $2, $3, NOW())
            `, [config.is_initialized, config.total_chats_discovered, config.monitored_chats_count]);
        }
        
        console.log('✅ Chat selection config saved');
    } catch (error) {
        console.error('❌ Error saving chat selection config:', error.message);
        throw error;
    }
}

function createReadlineInterface() {
    return readline.createInterface({
        input: process.stdin,
        output: process.stdout
    });
}

async function promptChatSelection(chats) {
    const rl = createReadlineInterface();
    
    console.log('\n🔧 CHAT SELECTION SETUP');
    console.log('════════════════════════');
    console.log('Available chats:');
    
    chats.forEach((chat, index) => {
        const type = chat.isGroup ? '👥 Group' : '👤 Individual';
        const participants = chat.isGroup ? ` (${chat.participantCount} members)` : '';
        console.log(`${index + 1}. ${type}: ${chat.name}${participants}`);
    });
    
    console.log('\n📋 Options:');
    console.log('• Enter numbers separated by commas (e.g., 1,3,5) to select specific chats');
    console.log('• Enter "all" to monitor all chats');
    console.log('• Enter "skip" to keep current settings');
    console.log('• Enter "groups" to monitor only group chats');
    
    return new Promise((resolve) => {
        rl.question('\n👉 Your choice: ', (answer) => {
            rl.close();
            resolve(answer.trim().toLowerCase());
        });
    });
}

async function processChatSelection(selection, chats) {
    let selectedChats = [];
    
    if (selection === 'skip') {
        console.log('⏭️  Keeping current chat settings');
        return { skip: true };
    } else if (selection === 'all') {
        selectedChats = chats;
    } else if (selection === 'groups') {
        selectedChats = chats.filter(chat => chat.isGroup);
    } else {
        // Parse comma-separated numbers
        const numbers = selection.split(',').map(n => parseInt(n.trim())).filter(n => !isNaN(n) && n > 0 && n <= chats.length);
        selectedChats = numbers.map(n => chats[n - 1]);
    }
    
    if (selectedChats.length === 0) {
        console.log('❌ No valid chats selected, keeping current settings');
        return { skip: true };
    }
    
    // Update chat configurations in database
    try {
        // First, set all chats to not monitored
        await pool.query('UPDATE chat_configs SET is_monitored = false');
        
        // Then enable monitoring for selected chats
        for (const chat of selectedChats) {
            await pool.query(`
                UPDATE chat_configs 
                SET is_monitored = true, updated_at = NOW()
                WHERE chat_id = $1
            `, [chat.id]);
        }
        
        console.log(`✅ Updated monitoring for ${selectedChats.length} chats:`);
        selectedChats.forEach(chat => {
            const type = chat.isGroup ? '👥' : '👤';
            console.log(`   ${type} ${chat.name}`);
        });
        
        return { 
            skip: false, 
            selected: selectedChats,
            count: selectedChats.length
        };
    } catch (error) {
        console.error('❌ Error updating chat configurations:', error.message);
        return { skip: true };
    }
}

async function runChatSelectionInit() {
    console.log('\n🔍 Discovering available chats...');
    
    // Wait for WhatsApp to be ready and discover chats
    const chats = await client.getChats();
    const chatList = chats.map(chat => ({
        id: chat.id._serialized,
        name: chat.name || 'Unknown',
        isGroup: chat.isGroup,
        participantCount: chat.isGroup ? (chat.participants ? chat.participants.length : 0) : 1
    }));
    
    console.log(`📊 Found ${chatList.length} chats`);
    
    // Save all discovered chats to database
    for (const chat of chatList) {
        await saveChatConfig(chat);
    }
    
    // Prompt user for selection
    const selection = await promptChatSelection(chatList);
    const result = await processChatSelection(selection, chatList);
    
    // Save configuration
    await saveChatSelectionConfig({
        is_initialized: true,
        total_chats_discovered: chatList.length,
        monitored_chats_count: result.skip ? 0 : result.count
    });
    
    return result;
}

async function checkAndRunInitialization() {
    const config = await getChatSelectionConfig();
    
    if (!config || !config.is_initialized) {
        console.log('\n🆕 First time setup detected');
        console.log('🔧 Starting chat selection initialization...');
        
        // Wait for WhatsApp client to be ready
        await new Promise(resolve => {
            if (client.info) {
                resolve();
            } else {
                client.once('ready', resolve);
            }
        });
        
        await runChatSelectionInit();
    } else {
        console.log('✅ Chat selection already configured');
        console.log(`📊 Monitoring ${config.monitored_chats_count} out of ${config.total_chats_discovered} chats`);
    }
}

// Message history retrieval functions
async function getLastReadTimestamp() {
    try {
        const result = await pool.query('SELECT last_read_timestamp FROM bot_sessions LIMIT 1');
        return result.rows[0]?.last_read_timestamp || null;
    } catch (error) {
        console.error('❌ Error getting last read timestamp:', error.message);
        return null;
    }
}

async function updateLastReadTimestamp() {
    try {
        await pool.query(`
            UPDATE bot_sessions 
            SET last_read_timestamp = NOW(), updated_at = NOW()
            WHERE id = (SELECT id FROM bot_sessions LIMIT 1)
        `);
        console.log('✅ Last read timestamp updated');
    } catch (error) {
        console.error('❌ Error updating last read timestamp:', error.message);
        throw error;
    }
}

async function getMonitoredChats() {
    try {
        const result = await pool.query(`
            SELECT chat_id, chat_name, is_group, participant_count 
            FROM chat_configs 
            WHERE is_monitored = true
            ORDER BY chat_name
        `);
        return result.rows;
    } catch (error) {
        console.error('❌ Error getting monitored chats:', error.message);
        return [];
    }
}

async function getMessagesFromChat(chatId, fromTimestamp, maxDays = null, fetchLimit = MESSAGE_FETCH_LIMIT) {
    try {
        const chat = await client.getChatById(chatId);
        if (!chat) {
            console.log(`⚠️  Chat not found: ${chatId}`);
            return [];
        }
        
        // Calculate the earliest timestamp based on max days limit
        let earliestTimestamp = fromTimestamp;
        if (maxDays) {
            const maxDaysAgo = new Date(Date.now() - (maxDays * 24 * 60 * 60 * 1000));
            if (fromTimestamp && fromTimestamp < maxDaysAgo) {
                earliestTimestamp = maxDaysAgo;
            }
        }
        
        // Loop fetching messages until we encounter one older than earliestTimestamp
        let limit = fetchLimit;
        let messages = await chat.fetchMessages({ limit });
        let filteredMessages = messages.filter(msg => {
            const messageDate = new Date(msg.timestamp * 1000);
            return messageDate >= earliestTimestamp;
        });

        // Increase limit and refetch while all messages are within the time window
        // and more messages may be available
        while (filteredMessages.length === messages.length && messages.length === limit) {
            limit += fetchLimit;
            messages = await chat.fetchMessages({ limit });
            filteredMessages = messages.filter(msg => {
                const messageDate = new Date(msg.timestamp * 1000);
                return messageDate >= earliestTimestamp;
            });
        }

        // Format messages for display
        return filteredMessages.map(msg => ({
            id: msg.id._serialized,
            timestamp: new Date(msg.timestamp * 1000),
            from: msg.from,
            author: msg.author || msg.from,
            body: msg.body || '[Media/Other]',
            type: msg.type,
            isGroup: !!msg.author,
            hasMedia: msg.hasMedia,
            chatId: chatId
        }));
        
    } catch (error) {
        console.error(`❌ Error fetching messages from chat ${chatId}:`, error.message);
        return [];
    }
}

async function getUnreadMessages(maxDays = null) {
    try {
        const lastReadTimestamp = await getLastReadTimestamp();
        if (!lastReadTimestamp) {
            console.log('⚠️  No last read timestamp found, initializing...');
            await updateLastReadTimestamp();
            return [];
        }
        
        const monitoredChats = await getMonitoredChats();
        if (monitoredChats.length === 0) {
            console.log('⚠️  No monitored chats found');
            return [];
        }
        
        console.log(`📖 Fetching messages since ${lastReadTimestamp.toLocaleString()}`);
        console.log(`🔍 Checking ${monitoredChats.length} monitored chats...`);
        
        const allMessages = [];
        
        for (const chatConfig of monitoredChats) {
            console.log(`   📱 Checking ${chatConfig.chat_name}...`);
            const messages = await getMessagesFromChat(chatConfig.chat_id, lastReadTimestamp, maxDays, MESSAGE_FETCH_LIMIT);
            
            if (messages.length > 0) {
                console.log(`   ✅ Found ${messages.length} messages in ${chatConfig.chat_name}`);
                allMessages.push({
                    chatName: chatConfig.chat_name,
                    chatId: chatConfig.chat_id,
                    isGroup: chatConfig.is_group,
                    messages: messages
                });
            }
        }
        
        return allMessages;
        
    } catch (error) {
        console.error('❌ Error getting unread messages:', error.message);
        return [];
    }
}

function formatUnreadMessages(chatMessages) {
    if (!chatMessages || chatMessages.length === 0) {
        return '📭 No unread messages found';
    }
    
    let output = '\n📨 UNREAD MESSAGES\n';
    output += '════════════════════════════════════════════════════════\n';
    
    let totalMessages = 0;
    
    for (const chat of chatMessages) {
        totalMessages += chat.messages.length;
        const chatType = chat.isGroup ? '👥 Group' : '👤 Individual';
        output += `\n${chatType}: ${chat.chatName} (${chat.messages.length} messages)\n`;
        output += '────────────────────────────────────────────────────────\n';
        
        // Sort messages by timestamp (oldest first)
        const sortedMessages = chat.messages.sort((a, b) => a.timestamp - b.timestamp);
        
        for (const msg of sortedMessages) {
            const time = msg.timestamp.toLocaleString();
            const sender = msg.isGroup ? msg.author.split('@')[0] : 'Direct';
            const preview = msg.body.length > 50 ? msg.body.substring(0, 50) + '...' : msg.body;
            
            output += `📅 ${time}\n`;
            output += `👤 ${sender}: ${preview}\n`;
            if (msg.hasMedia) {
                output += `📎 [Contains media]\n`;
            }
            output += '\n';
        }
    }
    
    output += `\n📊 Total: ${totalMessages} unread messages from ${chatMessages.length} chats`;
    
    return output;
}

async function startBot() {
    console.log('🚀 Starting WhatsApp Task Listener...');
    await initDatabase();
    await initBotSession();
    startHealthMonitoring();
    
    // Check if session exists
    const fs = require('fs');
    if (fs.existsSync('./.wwebjs_auth')) {
        console.log('🔄 Found existing session, attempting to restore...');
    } else {
        console.log('🆕 No existing session found, will show QR code...');
    }
    
    // Start connection with timeout
    console.log('⏱️  Connection timeout set to 180 seconds (3 minutes)...');
    startConnectionTimeout();
    
    try {
        client.initialize();
    } catch (error) {
        console.error('❌ Failed to initialize WhatsApp client:', error.message);
        console.log('🔄 Will attempt restart in 3 seconds...');
        setTimeout(() => restartConnection(), 3000);
    }
}

startBot().catch((error) => {
    console.error('❌ Fatal startup error:', error);
    process.exit(1);
});<|MERGE_RESOLUTION|>--- conflicted
+++ resolved
@@ -11,14 +11,11 @@
 let MONITORED_CHATS = process.env.MONITORED_CHATS?.split(',') || ['Test Group'];
 const BOT_COMMAND_CHAT = process.env.BOT_COMMAND_CHAT || 'Bot Commands';
 const MAX_MESSAGE_HISTORY_DAYS = parseInt(process.env.MAX_MESSAGE_HISTORY_DAYS) || 3;
-<<<<<<< HEAD
 const MESSAGE_FETCH_LIMIT = parseInt(process.env.MESSAGE_FETCH_LIMIT) || 50;
-
 // Store discovered chats for management
 let discoveredChats = new Map();
 
-=======
->>>>>>> 5fee9d90
+
 // PostgreSQL connection
 const pool = new Pool({
     user: process.env.DB_USER || 'whatsapp_bot',
